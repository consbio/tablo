--- conflicted
+++ resolved
@@ -7,14 +7,9 @@
     version='1.3.0',
     packages=['tablo', 'tablo.migrations', 'tablo.interfaces', 'tablo.interfaces.arcgis'],
     install_requires=[
-<<<<<<< HEAD
-        'Django>=1.11.19,<2.0', 'sqlparse>=0.1.18', 'pyproj', 'six', 'messytables',
-        'django-tastypie==0.14.*', 'psycopg2', 'Pillow>=2.9.0', 'django-storages>=1.5.2', 'boto3>=1.4.4'
-=======
         'Django>=1.11.19,<2.0', 'sqlparse>=0.1.18', 'pyproj', 'six', 'pandas==0.24.*',
         'django-tastypie==0.14.*', 'psycopg2', 'Pillow>=2.9.0', 'django-storages>=1.5.2',
         'boto3>=1.4.4', 'sqlalchemy==1.3.*', 'geoalchemy2==0.6.*'
->>>>>>> 937e0090
     ],
     test_suite='tablo.tests.runtests.runtests',
     tests_require=['django-nose', 'rednose'],
