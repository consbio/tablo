--- conflicted
+++ resolved
@@ -23,11 +23,7 @@
     'TextField': 'esriFieldTypeString',
     'FloatField': 'esriFieldTypeDouble',
     'DateField': 'esriFieldTypeString',
-<<<<<<< HEAD
     'DateTimeField': 'esriFieldTypeDate',
-=======
-    'DateTimeField': 'esriFieldTypeString',
->>>>>>> f7fc1037
     'Geometry': 'esriFieldTypeGeometry',
     'Unknown': 'esriFieldTypeString',
     'OID': 'esriFieldTypeOID'
