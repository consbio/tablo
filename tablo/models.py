--- conflicted
+++ resolved
@@ -15,11 +15,6 @@
 from django.db.models import signals
 from django.utils.datastructures import OrderedSet
 
-<<<<<<< HEAD
-from tablo import wkt, LARGE_IMAGE_NAME
-from tablo.csv_utils import name_for_type
-from tablo.exceptions import InvalidFieldsError, InvalidSQLError, RelatedFieldsError, QueryExecutionError
-=======
 import pandas as pd
 from geoalchemy2 import Geometry
 from PIL import Image, ImageOps
@@ -30,7 +25,6 @@
 from tablo import ADJUSTED_GLOBAL_EXTENT
 from tablo.csv_utils import prepare_row_set_for_import, convert_header_to_column_name
 from tablo.exceptions import InvalidFieldsError, InvalidSQLError, RelatedFieldsError
->>>>>>> 937e0090
 from tablo.geom_utils import Extent, SpatialReference
 from tablo.utils import get_jenks_breaks, get_sqlalchemy_engine, dictfetchall
 from tablo.storage import default_public_storage as image_storage
@@ -1199,56 +1193,7 @@
             c.execute(command)
 
 
-<<<<<<< HEAD
-def populate_data(table_name, row_set):
-    header = next(row_set.sample)
-
-    field_list = '{field_list}'.format(
-        field_list=','.join([cell.column for cell in header])
-    )
-    insert_command = 'INSERT INTO {table_name} ({field_list}) VALUES '.format(
-        table_name=table_name,
-        field_list=field_list
-    )
-
-    with connection.cursor() as c:
-        values_format = '({template})'.format(template=','.join(['%s' for _ in header]))
-        values_list = []
-
-        header_skipped = False
-        last_row = header
-
-        for row in row_set:
-            if not header_skipped:
-                header_skipped = True
-                continue
-
-            all_values = [cell.value for cell in row]
-            individual_insert_command = c.mogrify(values_format, all_values).decode('utf-8')
-            values_list.append(individual_insert_command)
-
-            last_row = row
-
-        # Data coming in from uploaded file: implement error handling with sufficient info to address issues
-
-        values_clause = ',\n'.join(values_list)
-
-        try:
-            c.execute(insert_command + '\n' + values_clause)
-        except DataError as e:
-            raise QueryExecutionError(
-                underlying=e,
-                fields=['{col} ({type})'.format(col=r.column, type=name_for_type(r)) for r in last_row]
-            )
-
-
-def populate_point_data(pk, csv_info, is_import=True):
-
-    srid = csv_info['srid']
-
-=======
 def populate_point_data(pk, srid, x_column, y_column, is_import=True):
->>>>>>> 937e0090
     make_point_command = 'ST_SetSRID(ST_MakePoint({x_column}, {y_column}), {srid})'.format(
         x_column=x_column,
         y_column=y_column,
