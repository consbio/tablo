--- conflicted
+++ resolved
@@ -53,28 +53,6 @@
     return header.lstrip('\ufeff')
 
 
-class EmptyType(CellType):
-    """ An empty cell """
-
-    result_type = unicode_string
-    guessing_weight = 0
-
-    def cast(self, value):
-        if value is None:
-            return None
-        if isinstance(value, self.result_type):
-            return value
-        try:
-            return unicode_string(value)
-        except UnicodeEncodeError:
-            return str(value)
-
-
-# We never want Boolean types, so exclude it from the defaults
-TYPES = (EmptyType, StringType, DecimalType, IntegerType, DateType)
-TYPE_NAMES = {t: t.__name__[:-4] for t in TYPES}
-
-
 def prepare_csv_rows(csv_file, csv_info=None):
     if isinstance(csv_file, str):
         with open(csv_file, 'r') as f:
@@ -172,15 +150,7 @@
     return list(c for c in row_set.columns if row_set[c].isnull().values.any())
 
 
-<<<<<<< HEAD
-def determine_optional_fields(row_set):
-    return set(c.column for r in row_set for c in r if c.empty)
-
-
-def determine_x_and_y_fields(row):
-=======
 def determine_x_and_y_fields(columns):
->>>>>>> 937e0090
     x_field = None
     y_field = None
 
@@ -215,86 +185,6 @@
     if converted_header in POSTGRES_KEYWORDS:
         converted_header += '_a'
 
-<<<<<<< HEAD
-def name_for_type(class_or_instance):
-
-    if isinstance(class_or_instance, type):
-        type_name = TYPE_NAMES.get(class_or_instance)
-    elif isinstance(class_or_instance, CellType):
-        type_name = TYPE_NAMES.get(class_or_instance.__class__)
-    elif isinstance(class_or_instance, Cell):
-        type_name = TYPE_NAMES.get(class_or_instance.type.__class__)
-
-    return type_name or '?'
-
-
-def type_guess(rows, types=TYPES, strict=False):
-    """
-    This is a modified version of the messyTables type_guess function.
-    The modified version uses the EmptyType to signify that the field itself is empty.
-    This allows us to differentitate between a field that had some String values and a field that had no values.
-
-    The type guesser aggregates the number of successful conversions of each column to each type,
-    weights them by a fixed type priority and selects the most probable type for each column based on that figure.
-    It returns a list of ``CellType``. Empty cells are ignored.
-
-    Strict means that a type will not be guessed if parsing fails for a single cell in the column.
-    """
-
-    type_instances = [i for t in types for i in t.instances()]
-    guesses = []
-
-    if strict:
-        at_least_one_value = []
-        for _, row in enumerate(rows):
-            diff = len(row) - len(guesses)
-            for _ in range(diff):
-                typesdict = {}
-                for data_type in type_instances:
-                    typesdict[data_type] = 0
-                guesses.append(typesdict)
-                at_least_one_value.append(False)
-            for ci, cell in enumerate(row):
-                if not cell.value:
-                    continue
-                at_least_one_value[ci] = True
-                for data_type in list(guesses[ci].keys()):
-                    if not data_type.test(cell.value):
-                        guesses[ci].pop(data_type)
-        # no need to set guessing weights before this
-        # because we only accept a data_type if it never fails
-        for i, guess in enumerate(guesses):
-            for data_type in guess:
-                guesses[i][data_type] = data_type.guessing_weight
-        # in case there were no values at all in the column,
-        # we set the guessed data_type to empty
-        for i, v in enumerate(at_least_one_value):
-            if not v:
-                guesses[i] = {EmptyType(): 0}
-    else:
-        for i, row in enumerate(rows):
-            diff = len(row) - len(guesses)
-            for _ in range(diff):
-                guesses.append(defaultdict(int))
-            for i, cell in enumerate(row):
-                # add empty guess so that we have at least one guess
-                guesses[i][EmptyType()] = guesses[i].get(EmptyType(), 0)
-                if not cell.value:
-                    continue
-                for data_type in type_instances:
-                    if data_type.test(cell.value):
-                        guesses[i][data_type] += data_type.guessing_weight
-    columns = []
-    for guess in guesses:
-        # this first creates an array of tuples because we want the types to be
-        # sorted. Even though it is not specified, python chooses the first
-        # element in case of a tie
-        # See: http://stackoverflow.com/a/6783101/214950
-        guesses_tuples = [(t, guess[t]) for t in type_instances if t in guess]
-        columns.append(max(guesses_tuples, key=lambda t_n: t_n[1])[0])
-
-    return columns
-=======
     return converted_header
 
 
@@ -317,5 +207,4 @@
         elif csv_data_type in ('string', 'empty'):
             row_set[column] = row_set[column].str.strip()
 
-    return row_set
->>>>>>> 937e0090
+    return row_set